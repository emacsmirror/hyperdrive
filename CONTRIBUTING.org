--- conflicted
+++ resolved
@@ -56,20 +56,13 @@
    In ~stable~ branch:
 
    1. [ ] Update package main file header version (increment bugfix number (i.e. the third number), adding ~-pre~ suffix).
-<<<<<<< HEAD
-   2. [ ] Commit fixes to code.
-   3. [ ] Commit update to ~CHANGELOG~.
-   4. [ ] Rebuild manual (see [[*Rebuilding the ~texi~ manual]]).
-   5. [ ] Commit manual.
-=======
    2. [ ] Update ~CHANGELOG~ (without release date and with ~-pre~ suffix).
-   3. [ ] Rebuild .texi manual to update version.
+   3. [ ] Rebuild manual (see [[*Rebuilding the ~texi~ manual]]).
    4. [ ] Commit changes.
    5. [ ] Commit code/doc fixes and ~CHANGELOG~ updates.
->>>>>>> 8e646524
    6. [ ] Update package main file header version (removing ~-pre~ suffix).
    7. [ ] Update ~CHANGELOG~ (with release date and version).
-   8. [ ] Rebuild .texi manual.
+   8. [ ] Rebuild manual (see [[*Rebuilding the ~texi~ manual]]).
    9. [ ] Commit changes.
    10. [ ] Make new git tag for new release.
    11. [ ] Push ~stable~ branch to remote.
