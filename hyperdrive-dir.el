--- conflicted
+++ resolved
@@ -107,16 +107,9 @@
   "Major mode for Hyperdrive directory buffers."
   :group 'hyperdrive
   :interactive nil
-<<<<<<< HEAD
-  (setf hyperdrive-ewoc (ewoc-create #'hyperdrive-dir-pp))
   (setq-local imenu-create-index-function #'hyperdrive-dir--imenu-create-index-function
               imenu-auto-rescan t
               imenu-space-replacement " "))
-=======
-  ;; TODO(alphapapa): Imenu support.
-  ;; imenu-create-index-function #'ement-room--imenu-create-index-function
-  )
->>>>>>> 8ffb1f2b
 
 ;;;; Commands
 
